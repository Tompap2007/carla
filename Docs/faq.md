<!-- ======================================================================= -->
<details>
  <summary><h5 style="display:inline">
  What is the recommended hardware to run CARLA?
  </h4></summary>

CARLA is a very performance demanding software, at the very minimum you would
need a computer with a dedicated GPU capable of running Unreal Engine. See
[Unreal Engine's recommended hardware](https://wiki.unrealengine.com/Recommended_Hardware).

</details>

<!-- ======================================================================= -->
<details>
  <summary><h5 style="display:inline">
  What is the expected disk space needed for building CARLA?
  </h4></summary>

Building CARLA from source requires about 15GB of disk space, not counting
Unreal Engine installation.

However, you will also need to build and install Unreal Engine, which on Linux
requires much more disk space as it keeps all the intermediate files,
[see this thread](https://answers.unrealengine.com/questions/430541/linux-engine-size.html).

</details>

<!-- ======================================================================= -->
<details>
  <summary><h5 style="display:inline">
  I downloaded CARLA source from GitHub, where is the "CarlaUE4.sh" script?
  </h4></summary>

There is no "CarlaUE4.sh" script in the source version of CARLA, you need to
follow the instructions in the [documentation](http://carla.readthedocs.io) for
building CARLA from source.

Once you open the project in the Unreal Editor, you can hit Play to test CARLA.

</details>

<!-- ======================================================================= -->
<details>
  <summary><h5 style="display:inline">
  Can I run the server from within Unreal Editor?
  </h4></summary>

Yes, you can connect the Python client to a server running within Unreal Editor
as if it was the standalone server.

Go to **"Unreal/CarlaUE4/Config/CarlaSettings.ini"** (this file should have been
created by the Setup.sh) and enable networking. If for whatever reason you don't
have this file, just create it and add the following

```ini
[CARLA/Server]
UseNetworking=true
```

Now when you hit Play the editor will hang until a client connects.

</details>

<!-- ======================================================================= -->
<details>
  <summary><h5 style="display:inline">
  Why Unreal Editor hangs after hitting Play?
  </h4></summary>

This is most probably happening because CARLA is starting in server mode. Check
your **"Unreal/CarlaUE4/Config/CarlaSettings.ini"** and set

```ini
[CARLA/Server]
UseNetworking=false
```

</details>

<!-- ======================================================================= -->
<details>
  <summary><h5 style="display:inline">
  How can I create a binary version of CARLA?
  </h4></summary>

To compile a binary (packaged) version of CARLA, open the CarlaUE4 project with
Unreal Editor, go to the menu "File -> Package Project", and select your
platform. This takes a while, but in the end it should generate a packaged
version of CARLA to execute without Unreal Editor.

</details>

<!-- ======================================================================= -->
<details>
  <summary><h5 style="display:inline">
  Why do I have very low FPS when running the server in Unreal Editor?
  </h4></summary>

UE4 Editor goes to a low performance mode when out of focus. It can be disabled
in the editor preferences. Go to "Edit->Editor Preferences->Performance" and
disable the "Use Less CPU When in Background" option.

</details>

<!-- ======================================================================= -->
<details>
  <summary><h5 style="display:inline">
  Is it possible to dump images from the CARLA server view?
  </h4></summary>

Yes, this is an Unreal Engine feature. You can dump the images of the server
camera by running CARLA with

    $ ./CarlaUE4.sh -benchmark -fps=30 -dumpmovie

Images are saved to "CarlaUE4/Saved/Screenshots/LinuxNoEditor".

</details>

<!-- ======================================================================= -->
<details>
  <summary><h5 style="display:inline">
  Fatal error: 'version.h' has been modified since the precompiled header.
  </h4></summary>

This happens from time to time due to Linux updates. It is possible to force a
rebuild of all the project files with

<<<<<<< HEAD
    $ cd Unreal/CarlaUE4/
    $ make CarlaUE4Editor ARGS=-clean
    $ make CarlaUE4Editor
=======
#### Can I skip the download step in Setup.sh?

It is possible to skip the download step by passing the `-s` argument to the
setup script

    $ ./Setup.sh -s

Bear in mind that if you do so, you are supposed to manually download and
extract the content package yourself, check out the last output of the Setup.sh
for instructions or run

    $ ./Update.sh -s

#### How can I create a binary version of CARLA?
>>>>>>> 70d2ea1d

It takes a long time but fixes the issue. Sometimes a reboot is also needed.

</details><|MERGE_RESOLUTION|>--- conflicted
+++ resolved
@@ -36,6 +36,25 @@
 building CARLA from source.
 
 Once you open the project in the Unreal Editor, you can hit Play to test CARLA.
+
+</details>
+
+<!-- ======================================================================= -->
+<details>
+  <summary><h5 style="display:inline">
+  Setup.sh fails to download content, can I skip this step?
+  </h4></summary>
+
+It is possible to skip the download step by passing the `-s` argument to the
+setup script
+
+    $ ./Setup.sh -s
+
+Bear in mind that if you do so, you are supposed to manually download and
+extract the content package yourself, check out the last output of the Setup.sh
+for instructions or run
+
+    $ ./Update.sh -s
 
 </details>
 
@@ -126,26 +145,9 @@
 This happens from time to time due to Linux updates. It is possible to force a
 rebuild of all the project files with
 
-<<<<<<< HEAD
     $ cd Unreal/CarlaUE4/
     $ make CarlaUE4Editor ARGS=-clean
     $ make CarlaUE4Editor
-=======
-#### Can I skip the download step in Setup.sh?
-
-It is possible to skip the download step by passing the `-s` argument to the
-setup script
-
-    $ ./Setup.sh -s
-
-Bear in mind that if you do so, you are supposed to manually download and
-extract the content package yourself, check out the last output of the Setup.sh
-for instructions or run
-
-    $ ./Update.sh -s
-
-#### How can I create a binary version of CARLA?
->>>>>>> 70d2ea1d
 
 It takes a long time but fixes the issue. Sometimes a reboot is also needed.
 
